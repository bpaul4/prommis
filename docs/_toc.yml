format: jb-book
root: index
chapters:
  - file: getting_started.md
  - file: tutorials/diafiltration
  - file: tutorials/diafiltration-solution
  - file: tutorials/ree_costing_framework_basic_features
  - file: tutorials/ree_costing_framework_basic_features-solution
  - file: tutorials/ree_costing_framework_advanced_features-solution
  - file: tutorials/uky_flowsheet-solution
<<<<<<< HEAD
  - file: tutorials/ree_costing_framework_uky_flowsheet_demo-solution
  - file: api.rst
=======
  - file: api.rst
  - file: examples/cmi_process.rst
>>>>>>> 5a1c38ce
<|MERGE_RESOLUTION|>--- conflicted
+++ resolved
@@ -8,10 +8,6 @@
   - file: tutorials/ree_costing_framework_basic_features-solution
   - file: tutorials/ree_costing_framework_advanced_features-solution
   - file: tutorials/uky_flowsheet-solution
-<<<<<<< HEAD
   - file: tutorials/ree_costing_framework_uky_flowsheet_demo-solution
   - file: api.rst
-=======
-  - file: api.rst
-  - file: examples/cmi_process.rst
->>>>>>> 5a1c38ce
+  - file: examples/cmi_process.rst